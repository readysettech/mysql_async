// Copyright (c) 2017 Anatoly Ikorsky
//
// Licensed under the Apache License, Version 2.0
// <LICENSE-APACHE or http://www.apache.org/licenses/LICENSE-2.0> or the MIT
// license <LICENSE-MIT or http://opensource.org/licenses/MIT>, at your
// option. All files in the project carrying such notice may not be copied,
// modified, or distributed except according to those terms.

use mysql_common::{
    named_params::parse_named_params,
    packets::{column_from_payload, parse_stmt_packet, ComStmtClose, StmtPacket},
};

use std::{borrow::Cow, sync::Arc};

use crate::{
    conn::routines::{ExecRoutine, PrepareRoutine},
    consts::CapabilityFlags,
    error::*,
    Column, Params,
};

/// Result of a `StatementLike::to_statement` call.
pub enum ToStatementResult<'a> {
    /// Statement is immediately available.
    Immediate(Statement),
    /// We need some time to get a statement and the operation itself may fail.
    Mediate(crate::BoxFuture<'a, Statement>),
}

pub trait StatementLike: Send + Sync {
    /// Returns a statement.
    fn to_statement<'a>(&'a self, conn: &'a mut crate::Conn) -> ToStatementResult<'a>;
}

impl StatementLike for str {
    fn to_statement<'a>(&'a self, conn: &'a mut crate::Conn) -> ToStatementResult<'a> {
        let fut = crate::BoxFuture(Box::pin(async move {
            let (named_params, raw_query) = parse_named_params(self)?;
            let inner_stmt = match conn.get_cached_stmt(&*raw_query) {
                Some(inner_stmt) => inner_stmt,
                None => conn.prepare_statement(raw_query).await?,
            };
            Ok(Statement::new(inner_stmt, named_params))
        }));
        ToStatementResult::Mediate(fut)
    }
}

impl StatementLike for Statement {
    fn to_statement<'a>(&'a self, _conn: &'a mut crate::Conn) -> ToStatementResult<'static> {
        ToStatementResult::Immediate(self.clone())
    }
}

/// Statement data.
#[derive(Debug, Clone, Eq, PartialEq)]
pub struct StmtInner {
    pub(crate) raw_query: Arc<str>,
    columns: Option<Box<[Column]>>,
    params: Option<Box<[Column]>>,
    stmt_packet: StmtPacket,
    connection_id: u32,
}

impl StmtInner {
    pub(crate) fn from_payload(
        pld: &[u8],
        connection_id: u32,
        raw_query: Arc<str>,
    ) -> std::io::Result<Self> {
        let stmt_packet = parse_stmt_packet(pld)?;

        Ok(Self {
            raw_query,
            columns: None,
            params: None,
            stmt_packet,
            connection_id,
        })
    }

    pub(crate) fn with_params(mut self, params: Vec<Column>) -> Self {
        self.params = if params.is_empty() {
            None
        } else {
            Some(params.into_boxed_slice())
        };
        self
    }

    pub(crate) fn with_columns(mut self, columns: Vec<Column>) -> Self {
        self.columns = if columns.is_empty() {
            None
        } else {
            Some(columns.into_boxed_slice())
        };
        self
    }

    pub(crate) fn columns(&self) -> &[Column] {
        self.columns.as_ref().map(AsRef::as_ref).unwrap_or(&[])
    }

    pub(crate) fn params(&self) -> &[Column] {
        self.params.as_ref().map(AsRef::as_ref).unwrap_or(&[])
    }

    pub(crate) fn id(&self) -> u32 {
        self.stmt_packet.statement_id()
    }

    pub(crate) const fn connection_id(&self) -> u32 {
        self.connection_id
    }

    pub(crate) fn num_params(&self) -> u16 {
        self.stmt_packet.num_params()
    }

    pub(crate) fn num_columns(&self) -> u16 {
        self.stmt_packet.num_columns()
    }
}

/// Prepared statement.
///
/// Statement is only valid for connection with id `Statement::connection_id()`.
#[derive(Debug, Clone, Eq, PartialEq)]
pub struct Statement {
    pub(crate) inner: Arc<StmtInner>,
    pub(crate) named_params: Option<Vec<String>>,
}

impl Statement {
    pub(crate) fn new(inner: Arc<StmtInner>, named_params: Option<Vec<String>>) -> Self {
        Self {
            inner,
            named_params,
        }
    }

    /// Returned columns.
    pub fn columns(&self) -> &[Column] {
        self.inner.columns()
    }

    /// Requred parameters.
    pub fn params(&self) -> &[Column] {
        self.inner.params()
    }

    /// MySql statement identifier.
    pub fn id(&self) -> u32 {
        self.inner.id()
    }

    /// MySql connection identifier.
    pub fn connection_id(&self) -> u32 {
        self.inner.connection_id()
    }

    /// Number of parameters.
    pub fn num_params(&self) -> u16 {
        self.inner.num_params()
    }

    /// Number of columns.
    pub fn num_columns(&self) -> u16 {
        self.inner.num_columns()
    }
}

impl crate::Conn {
    /// Low-level helpers, that reads the given number of column packets terminated by EOF packet.
    ///
    /// Requires `num > 0`.
    pub(crate) async fn read_column_defs<U>(&mut self, num: U) -> Result<Vec<Column>>
    where
        U: Into<usize>,
    {
        let num = num.into();
        debug_assert!(num > 0);
        let packets = self.read_packets(num).await?;
        let defs = packets
            .into_iter()
            .map(column_from_payload)
            .collect::<std::result::Result<Vec<Column>, _>>()
            .map_err(Error::from)?;

        if !self
            .capabilities()
            .contains(CapabilityFlags::CLIENT_DEPRECATE_EOF)
        {
            self.read_packet().await?;
        }

        Ok(defs)
    }

    /// Helper, that retrieves `Statement` from `StatementLike`.
    pub(crate) async fn get_statement<U>(&mut self, stmt_like: &U) -> Result<Statement>
    where
        U: StatementLike + ?Sized,
    {
        match stmt_like.to_statement(self) {
            ToStatementResult::Immediate(statement) => Ok(statement),
            ToStatementResult::Mediate(statement) => statement.await,
        }
    }

    /// Low-level helper, that prepares the given statement.
    ///
    /// `raw_query` is a query with `?` placeholders (if any).
    async fn prepare_statement(&mut self, raw_query: Cow<'_, str>) -> Result<Arc<StmtInner>> {
        let inner_stmt = self.routine(PrepareRoutine::new(raw_query)).await?;

        if let Some(old_stmt) = self.cache_stmt(&inner_stmt) {
            self.close_statement(old_stmt.id()).await?;
        }

        Ok(inner_stmt)
    }

    /// Helper, that executes the given statement with the given params.
    pub(crate) async fn execute_statement<P>(
        &mut self,
        statement: &Statement,
        params: P,
    ) -> Result<()>
    where
        P: Into<Params>,
    {
<<<<<<< HEAD
        let mut params = params.into();
        loop {
            match params {
                Params::Positional(params) => {
                    if statement.num_params() as usize != params.len() {
                        return Err(DriverError::StmtParamsMismatch {
                            required: statement.num_params(),
                            supplied: params.len() as u16,
                        }
                        .into());
                    }

                    let params = params.into_iter().collect::<Vec<_>>();

                    let (body, as_long_data) =
                        ComStmtExecuteRequestBuilder::new(statement.id()).build(&*params);

                    if as_long_data {
                        self.send_long_data(statement.id(), params.iter()).await?;
                    }

                    self.write_command_raw(body).await?;
                    self.read_result_set::<BinaryProtocol>(true).await?;
                    break;
                }
                Params::Named(_) => {
                    if statement.named_params.is_none() {
                        let error = DriverError::NamedParamsForPositionalQuery.into();
                        return Err(error);
                    }

                    params = match params.into_positional(statement.named_params.as_ref().unwrap())
                    {
                        Ok(positional_params) => positional_params,
                        Err(error) => return Err(error.into()),
                    };

                    continue;
                }
                Params::Empty => {
                    if statement.num_params() > 0 {
                        let error = DriverError::StmtParamsMismatch {
                            required: statement.num_params(),
                            supplied: 0,
                        }
                        .into();
                        return Err(error);
                    }

                    let (body, _) = ComStmtExecuteRequestBuilder::new(statement.id()).build(&[]);
                    self.write_command_raw(body).await?;
                    self.read_result_set::<BinaryProtocol>(true).await?;
                    break;
                }
            }
        }
        Ok(())
    }

    /// Helper, that sends all `Value::Bytes` in the given list of paramenters as long data.
    async fn send_long_data<'a, I>(&mut self, statement_id: u32, params: I) -> Result<()>
    where
        I: Iterator<Item = &'a Value>,
    {
        for (i, value) in params.enumerate() {
            if let Value::Bytes(bytes) = value {
                let chunks = bytes.chunks(MAX_PAYLOAD_LEN - 6);
                let chunks = chunks.chain(if bytes.is_empty() {
                    Some(&[][..])
                } else {
                    None
                });
                for chunk in chunks {
                    let com = ComStmtSendLongData::new(statement_id, i, chunk);
                    self.write_command_raw(com.into()).await?;
                }
            }
        }

=======
        self.routine(ExecRoutine::new(statement, params.into()))
            .await?;
>>>>>>> 1d1d9d18
        Ok(())
    }

    /// Helper, that closes statement with the given id.
    pub(crate) async fn close_statement(&mut self, id: u32) -> Result<()> {
        self.stmt_cache_mut().remove(id);
        self.write_command_raw(ComStmtClose::new(id).into()).await
    }
}<|MERGE_RESOLUTION|>--- conflicted
+++ resolved
@@ -231,90 +231,8 @@
     where
         P: Into<Params>,
     {
-<<<<<<< HEAD
-        let mut params = params.into();
-        loop {
-            match params {
-                Params::Positional(params) => {
-                    if statement.num_params() as usize != params.len() {
-                        return Err(DriverError::StmtParamsMismatch {
-                            required: statement.num_params(),
-                            supplied: params.len() as u16,
-                        }
-                        .into());
-                    }
-
-                    let params = params.into_iter().collect::<Vec<_>>();
-
-                    let (body, as_long_data) =
-                        ComStmtExecuteRequestBuilder::new(statement.id()).build(&*params);
-
-                    if as_long_data {
-                        self.send_long_data(statement.id(), params.iter()).await?;
-                    }
-
-                    self.write_command_raw(body).await?;
-                    self.read_result_set::<BinaryProtocol>(true).await?;
-                    break;
-                }
-                Params::Named(_) => {
-                    if statement.named_params.is_none() {
-                        let error = DriverError::NamedParamsForPositionalQuery.into();
-                        return Err(error);
-                    }
-
-                    params = match params.into_positional(statement.named_params.as_ref().unwrap())
-                    {
-                        Ok(positional_params) => positional_params,
-                        Err(error) => return Err(error.into()),
-                    };
-
-                    continue;
-                }
-                Params::Empty => {
-                    if statement.num_params() > 0 {
-                        let error = DriverError::StmtParamsMismatch {
-                            required: statement.num_params(),
-                            supplied: 0,
-                        }
-                        .into();
-                        return Err(error);
-                    }
-
-                    let (body, _) = ComStmtExecuteRequestBuilder::new(statement.id()).build(&[]);
-                    self.write_command_raw(body).await?;
-                    self.read_result_set::<BinaryProtocol>(true).await?;
-                    break;
-                }
-            }
-        }
-        Ok(())
-    }
-
-    /// Helper, that sends all `Value::Bytes` in the given list of paramenters as long data.
-    async fn send_long_data<'a, I>(&mut self, statement_id: u32, params: I) -> Result<()>
-    where
-        I: Iterator<Item = &'a Value>,
-    {
-        for (i, value) in params.enumerate() {
-            if let Value::Bytes(bytes) = value {
-                let chunks = bytes.chunks(MAX_PAYLOAD_LEN - 6);
-                let chunks = chunks.chain(if bytes.is_empty() {
-                    Some(&[][..])
-                } else {
-                    None
-                });
-                for chunk in chunks {
-                    let com = ComStmtSendLongData::new(statement_id, i, chunk);
-                    self.write_command_raw(com.into()).await?;
-                }
-            }
-        }
-
-=======
         self.routine(ExecRoutine::new(statement, params.into()))
             .await?;
->>>>>>> 1d1d9d18
         Ok(())
     }
 
