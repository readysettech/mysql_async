--- conflicted
+++ resolved
@@ -75,11 +75,7 @@
     fn default() -> Self {
         Self {
             inner: Default::default(),
-<<<<<<< HEAD
-            decode_buf: crate::BUFFER_POOL.with(|p| p.get()),
-=======
             decode_buf: crate::buffer_pool().get(),
->>>>>>> 2a91a273
         }
     }
 }
@@ -104,11 +100,7 @@
 
     fn decode(&mut self, src: &mut BytesMut) -> std::result::Result<Option<Self::Item>, IoError> {
         if self.inner.decode(src, self.decode_buf.as_mut())? {
-<<<<<<< HEAD
-            let new_buf = crate::BUFFER_POOL.with(|p| p.get());
-=======
             let new_buf = crate::buffer_pool().get();
->>>>>>> 2a91a273
             Ok(Some(replace(&mut self.decode_buf, new_buf)))
         } else {
             Ok(None)
